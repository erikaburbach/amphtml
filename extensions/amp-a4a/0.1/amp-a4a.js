--- conflicted
+++ resolved
@@ -617,11 +617,7 @@
         // As long as any one individual key of a particular signing
         // service, keyInfoPromise, can verify the signature, then the
         // creative is valid AMP.
-<<<<<<< HEAD
-        return !alreadyVerified() && some(keyInfoSet.map(keyInfoPromise => {
-=======
         return some(keyInfoSet.keys.map(keyInfoPromise => {
->>>>>>> 379c8a32
           // Resolve Promise into signing key.
           return keyInfoPromise.then(keyInfo => {
             if (!keyInfo) {
@@ -635,16 +631,12 @@
                 keyInfo)
                 .then(isValid => {
                   if (isValid) {
-<<<<<<< HEAD
-                    verificationFound = true;
-=======
                     this.protectedEmitLifecycleEvent_(
                         'signatureVerifySuccess', {
                           'met.delta.AD_SLOT_ID': Math.round(
                               this.getNow_() - signatureVerifyStartTime),
                           'signingServiceName.AD_SLOT_ID': keyInfo.serviceName,
                         });
->>>>>>> 379c8a32
                     return creative;
                   }
                   // Only report if signature is expected to match, given that
